--- conflicted
+++ resolved
@@ -17,11 +17,7 @@
 # in the License.
 
 import abc
-<<<<<<< HEAD
-from typing import Any, Dict, List, Optional, Tuple, Union
-=======
 from typing import Any, Dict, List, Tuple, Union
->>>>>>> 9a90dee9
 
 import numpy as np
 from openvino.model_zoo.model_api.models import utils
@@ -47,13 +43,9 @@
     """
 
     @abc.abstractmethod
-<<<<<<< HEAD
-    def convert_to_annotation(self, predictions: Any, metadata: Dict) -> AnnotationSceneEntity:
-=======
     def convert_to_annotation(
         self, predictions: Any, metadata: Dict
     ) -> AnnotationSceneEntity:
->>>>>>> 9a90dee9
         """
         Convert raw predictions to AnnotationScene format.
 
@@ -72,13 +64,9 @@
     def __init__(self, labels: List[LabelEntity]):
         self.label_map = dict(enumerate(labels))
 
-<<<<<<< HEAD
-    def convert_to_annotation(self, predictions: np.ndarray, metadata: Dict = None) -> AnnotationSceneEntity:
-=======
     def convert_to_annotation(
         self, predictions: np.ndarray, metadata: Dict = None
     ) -> AnnotationSceneEntity:
->>>>>>> 9a90dee9
         """
         Converts a set of predictions into an AnnotationScene object
 
@@ -150,26 +138,6 @@
         return annotations
 
 
-<<<<<<< HEAD
-def create_converter(type: Domain, labels: List[Union[str, LabelEntity]]):
-    if type == Domain.DETECTION:
-        return DetectionBoxToAnnotationConverter(labels)
-    elif type == Domain.SEGMENTATION:
-        return SegmentationToAnnotationConverter(labels)
-    elif type == Domain.CLASSIFICATION:
-        return ClassificationToAnnotationConverter(labels)
-    elif type == Domain.ANOMALY_CLASSIFICATION:
-        return AnomalyClassificationToAnnotationConverter(labels)
-    else:
-        raise ValueError(type)
-
-
-def get_label(labels_map: List[Any], id: int, label_domain: Domain) -> LabelEntity:
-    if isinstance(labels_map[id], LabelEntity):
-        return labels_map[id]
-
-    return LabelEntity(str(labels_map[id]), label_domain)
-=======
 def create_converter(converter_type: Domain, labels: List[Union[str, LabelEntity]]):
     """
     Simple fabric for converters based on type of tasks
@@ -195,7 +163,6 @@
         return labels_map[index]
 
     return LabelEntity(str(labels_map[index]), label_domain)
->>>>>>> 9a90dee9
 
 
 class DetectionBoxToAnnotationConverter(IPredictionToAnnotationConverter):
@@ -206,20 +173,6 @@
     def __init__(self, labels: List[Union[str, LabelEntity]]):
         self.labels_map = labels
 
-<<<<<<< HEAD
-    def convert_to_annotation(self, detections: List[utils.Detection],
-                              metadata: Dict[str, Any]) -> AnnotationSceneEntity:
-        annotations = []
-        image_size = metadata['original_shape'][1::-1]
-        for box in detections:
-            scored_label = ScoredLabel(get_label(self.labels_map, int(box.id), Domain.DETECTION), box.score)
-            coords = np.array(box.get_coords()) / np.tile(image_size, 2)
-            annotations.append(
-                Annotation(
-                    Rectangle(
-                        coords[0], coords[1], coords[2], coords[3]
-                    ),
-=======
     def convert_to_annotation(
         self, predictions: List[utils.Detection], metadata: Dict
     ) -> AnnotationSceneEntity:
@@ -233,7 +186,6 @@
             annotations.append(
                 Annotation(
                     Rectangle(coords[0], coords[1], coords[2], coords[3]),
->>>>>>> 9a90dee9
                     labels=[scored_label],
                 )
             )
@@ -253,21 +205,6 @@
     def __init__(self, labels: List[Union[str, LabelEntity]]):
         if labels is None:
             raise ValueError("Labels for segmentation model is None")
-<<<<<<< HEAD
-        self.label_map = {i + 1: get_label(labels, i, Domain.SEGMENTATION) for i in range(len(labels))}
-
-    def convert_to_annotation(self, hard_predictions: np.ndarray, metadata: Dict[str, Any]) -> AnnotationSceneEntity:
-        soft_predictions = metadata.get('soft_predictions', np.ones(hard_predictions.shape))
-        annotations = create_annotation_from_segmentation_map(
-            hard_prediction=hard_predictions,
-            soft_prediction=soft_predictions,
-            label_map=self.label_map
-        )
-
-        return AnnotationSceneEntity(
-            kind=AnnotationSceneKind.PREDICTION,
-            annotations=annotations
-=======
         self.label_map = {
             i + 1: get_label(labels, i, Domain.SEGMENTATION) for i in range(len(labels))
         }
@@ -284,7 +221,6 @@
 
         return AnnotationSceneEntity(
             kind=AnnotationSceneKind.PREDICTION, annotations=annotations
->>>>>>> 9a90dee9
         )
 
 
@@ -296,20 +232,6 @@
     def __init__(self, labels: List[Union[str, LabelEntity]]):
         self.labels_map = labels
 
-<<<<<<< HEAD
-    def convert_to_annotation(self, predictions: List[Tuple], metadata: Dict[str, Any]) -> AnnotationSceneEntity:
-        labels = []
-        for index, score in predictions:
-            labels.append(ScoredLabel(get_label(self.labels_map, index, Domain.CLASSIFICATION), score))
-
-        if labels == [] and metadata.get('empty_label') is not None:
-            labels = [ScoredLabel(metadata['empty_label'], probability=1.)]
-        print(labels)
-        annotations = [Annotation(Rectangle.generate_full_box(), labels=labels)]
-        return AnnotationSceneEntity(
-            kind=AnnotationSceneKind.PREDICTION,
-            annotations=annotations
-=======
     def convert_to_annotation(
         self, predictions: List[Tuple], metadata: Dict[str, Any]
     ) -> AnnotationSceneEntity:
@@ -327,7 +249,6 @@
         annotations = [Annotation(Rectangle.generate_full_box(), labels=labels)]
         return AnnotationSceneEntity(
             kind=AnnotationSceneKind.PREDICTION, annotations=annotations
->>>>>>> 9a90dee9
         )
 
 
@@ -340,18 +261,6 @@
         self.normal_label = get_label(labels, 0, Domain.ANOMALY_CLASSIFICATION)
         self.anomalous_label = get_label(labels, 1, Domain.ANOMALY_CLASSIFICATION)
 
-<<<<<<< HEAD
-    def convert_to_annotation(self, predictions: np.ndarray, metadata: Dict[str, Any]) -> AnnotationSceneEntity:
-        pred_score = predictions.reshape(-1).max()
-        pred_label = pred_score >= metadata.get('threshold', 0.5)
-        assigned_label = self.anomalous_label if pred_label else self.normal_label
-
-        annotations = [Annotation(Rectangle.generate_full_box(),
-                       labels=[ScoredLabel(assigned_label, probability=pred_score)])]
-        return AnnotationSceneEntity(
-            kind=AnnotationSceneKind.PREDICTION,
-            annotations=annotations
-=======
     def convert_to_annotation(
         self, predictions: np.ndarray, metadata: Dict[str, Any]
     ) -> AnnotationSceneEntity:
@@ -367,5 +276,4 @@
         ]
         return AnnotationSceneEntity(
             kind=AnnotationSceneKind.PREDICTION, annotations=annotations
->>>>>>> 9a90dee9
         )